--- conflicted
+++ resolved
@@ -1,825 +1,771 @@
-import numpy as np
-import tensorflow as tf
-import tensorflow.keras.backend as K
-from tensorflow.keras.layers import *
-from tensorflow.keras import initializers, activations
-
-from modules.backend import sequence_masking, recompute_grad, align
-
-
-def integerize_shape(func):
-    def convert(item):
-        if hasattr(item, '__iter__'):
-            return [convert(i) for i in item]
-        elif hasattr(item, 'value'):
-            return item.value
-        else:
-            return item
-
-    def new_func(self, input_shape):
-        input_shape = convert(input_shape)
-        return func(self, input_shape)
-
-    return new_func
-
-
-# 父类不能直接是Layer，即时导入了
-class Layer(tf.keras.layers.Layer):
-    def __init__(self, **kwargs):
-        super(Layer, self).__init__(**kwargs)
-        self.supports_masking = True  # 本项目的自定义层均可mask
-
-
-class Embedding(tf.keras.layers.Embedding):
-    """拓展Embedding层
-    """
-    def compute_mask(self, inputs, mask=None):
-        """为了适配T5，保证第一个token不被mask
-        """
-        if K.ndim(inputs) == 2:
-            super(Embedding, self).compute_mask(inputs, mask)
-            if mask is not None:
-                # 都是1
-                mask1 = K.ones_like(mask[:, :1], dtype='bool')
-                mask2 = mask[:, 1:]
-                return K.concatenate([mask1, mask2], 1)
-        else:
-            return mask
-
-    def call(self, inputs, mode='embedding'):
-        """新增mode参数，可以为embedding或者dense
-        embedding：普通Embedding层；dense：无bias的dense层
-        """
-        if mode == 'embedding':
-            return super(Embedding, self).call(inputs)
-        else:
-            # 父类build函数中add_weight
-            kernel = K.transpose(self.embeddings)
-            return K.dot(inputs, kernel)
-
-    def compute_output_shape(self, input_shape):
-        """关于判据，本来是通过缓存call时的mode参数来判断的，但是后来发现
-        Keras在使用compute_output_shape的时候不一定配套调用了call函数，
-        所以缓存的mode可能是不准的，因此只能出此下策。
-        """
-        if len(input_shape) == 2:
-            return super(Embedding, self).compute_output_shape(input_shape)
-        else:
-            return input_shape[:2] + (K.int_shape(self.embeddings)[0], )
-
-
-class ScaleOffset(Layer):
-    """简单的仿射变换层（最后一维乘上gamma向量并加上beta向量）
-    说明：1、具体操作为最后一维乘上gamma向量，并加上beta向量；
-         2、如果直接指定scale和offset，那么直接常数缩放和平移；
-         3、hidden_*系列参数仅为有条件输入时（conditional=True）使用，
-            用于通过外部条件控制beta和gamma。
-
-    使用：1、https://github.com/bojone/bert4keras/blob/master/examples/task_conditional_language_model.py
-         2、conditional(cond is not None) is not False --> inputs = [inputs, cond]在call函数中与inputs维度对齐
-         3、cond也就是build函数的输入之一，是Embedding子类，在apply_embedding函数中调用
-         4、cond_in的设置比较宽松，作为additional_input_layer，主要是相应的conds(Embedding层)的设置
-    """
-    def __init__(
-        self,
-        scale=True,
-        offset=True,
-        conditional=False,
-        hidden_units=None,
-        hidden_activation='linear',
-        hidden_initializer='glorot_uniform',
-        **kwargs
-    ):
-        super(ScaleOffset, self).__init__(**kwargs)
-        self.scale = scale
-        self.offset = offset
-        self.conditional = conditional
-        self.hidden_units = hidden_units
-        self.hidden_activation = activations.get(hidden_activation)
-        self.hidden_initializer = initializers.get(hidden_initializer)
-
-    @integerize_shape
-    def build(self, input_shape):
-        super(ScaleOffset, self).build(input_shape)
-
-        # Q：为什么有conditional的区别
-        # A：仿射变换的gamma、beta都是根据conds计算
-        if self.conditional:
-            input_shape = input_shape[0]
-
-        if self.offset is True:
-            self.beta = self.add_weight(
-                name='beta', shape=input_shape[-1], initializer='zeros'
-            )
-        if self.scale is True:
-            self.gamma = self.add_weight(
-                name='gamma', shape=input_shape[-1], initializer='ones'
-            )
-        if self.conditional:
-
-            if self.hidden_units is not None:
-                self.hidden_dense = Dense(
-                    units=self.hidden_units,
-                    activation=self.hidden_activation,
-                    use_bias=False,
-                    kernel_initializer=self.hidden_initializer
-                )
-
-            if self.offset is not False and self.offset is not None:
-                self.beta_dense = Dense(
-                    units=input_shape[-1],
-                    use_bias=False,
-                    kernel_initializer='zeros'
-                )
-            if self.scale is not False and self.scale is not None:
-                self.gamma_dense = Dense(
-                    units=input_shape[-1],
-                    use_bias=False,
-                    # ---------为啥又是0了？？--------
-                    kernel_initializer='zeros'
-                )
-
-    def compute_mask(self, inputs, mask=None):
-        # tf2.7源码：https://github.com/keras-team/keras/blob/v2.8.0/keras/engine/base_layer.py#L959-L979
-        # 区别是自定义的Layer都支持mask
-        if self.conditional:
-            return mask if mask is None else mask[0]
-        else:
-            return mask
-
-    @recompute_grad
-    def call(self, inputs):
-        if self.conditional:
-            inputs, conds = inputs
-            if self.hidden_units is not None:
-                conds = self.hidden_dense(conds)
-            conds = align(conds, [0, -1], K.ndim(inputs))
-
-        if self.scale is not False and self.scale is not None:
-            # 允许直接传入scale作为gamma向量
-            gamma = self.gamma if self.scale is True else self.scale
-            if self.conditional:
-                gamma = gamma + self.gamma_dense(conds)
-            inputs = inputs * gamma
-
-        if self.offset is not False and self.offset is not None:
-            beta = self.beta if self.offset is True else self.offset
-            if self.conditional:
-                beta = beta + self.beta_dense(conds)
-            inputs = inputs + beta
-
-        return inputs
-
-    def compute_output_shape(self, input_shape):
-        if self.conditional:
-            return input_shape[0]
-        else:
-            return input_shape
-
-    def get_config(self):
-        config = {
-            'scale': self.scale,
-            'offset': self.offset,
-            'conditional': self.conditional,
-            'hidden_units': self.hidden_units,
-            'hidden_activation': activations.serialize(self.hidden_activation),
-            'hidden_initializer': initializers.serialize(self.hidden_initializer),
-        }
-        base_config = super(ScaleOffset, self).get_config()
-        return dict(list(base_config.items()) + list(config.items()))
-
-
-class Concatenate1D(Layer):
-    """1维序列拼接层
-
-    避免有mask的序列与无mask序列拼接时出错
-    """
-    def call(self, inputs):
-        return K.concatenate(inputs, axis=1)
-
-    def compute_mask(self, inputs, mask=None):
-        """还不太清楚这个mask是干嘛的？？？？
-        """
-        if mask is not None:
-            masks = []
-            for i, m in enumerate(mask):
-                if m is None:
-                    # batch中第i个样本的seq_len
-                    m = K.ones_like(inputs[i][..., 0], dtype='bool')
-                masks.append(m)
-            return K.concatenate(masks, axis=1)
-
-    def compute_output_shape(self, input_shape):
-        # 所有tensor的维度都大于2？？？？
-        if all([shape[1] for shape in input_shape]):
-            seq_len = sum([shape[1] for shape in input_shape])
-            # 插在seq_len， dim之间干嘛的？？？？
-            return (input_shape[0][0], seq_len, input_shape[0][2])
-        else:
-            return (input_shape[0][0], None, input_shape[0][2])
-
-
-class MultiHeadAttention(Layer):
-    """多头注意力
-    """
-    def __init__(
-        self,
-        heads,
-        head_size,  # hidden_dim / heads？？
-        out_dim=None,
-        key_size=None,  # q, k 的dimension
-        use_bias=True,
-        attention_scale=True,
-        attention_dropout=None,
-        return_attention_scores=False,
-        kernel_initializer='glorot_uniform',
-        **kwargs
-    ):
-        super(MultiHeadAttention, self).__init__(**kwargs)
-        self.heads = heads
-        self.head_size = head_size
-        self.out_dim = out_dim or heads * head_size
-        self.key_size = key_size or head_size
-        self.use_bias = use_bias
-        self.attention_scale = attention_scale
-        self.attention_dropout = attention_dropout
-        self.return_attention_scores = return_attention_scores
-        self.kernel_initializer = initializers.get(kernel_initializer)
-
-    def build(self, input_shape):
-        super(MultiHeadAttention, self).build(input_shape)
-        self.q_dense = Dense(
-            units=self.key_size * self.heads,
-            use_bias=self.use_bias,
-            kernel_initializer=self.kernel_initializer
-        )
-        self.k_dense = Dense(
-            units=self.key_size * self.heads,
-            use_bias=self.use_bias,
-            kernel_initializer=self.kernel_initializer
-        )
-        self.v_dense = Dense(
-            units=self.head_size * self.heads,
-            use_bias=self.use_bias,
-            kernel_initializer=self.kernel_initializer
-        )
-        self.o_dense = Dense(
-            units=self.out_dim,
-            use_bias=self.use_bias,
-            kernel_initializer=self.kernel_initializer
-        )
-
-    # -------------待添加-----------------
-    @recompute_grad
-    def call(self, inputs, mask=None, **kwargs):
-        """实现多头注意力
-
-        q_mask: 对输入query序列的mask
-                主要将输出结果的padding部分置0
-        v_mask: 对输入value序列的mask
-                主要防止attention读取到padding的信息
-        """
-        # ---------检查输入--------------------
-        q, k,v = inputs[:3]
-        q_mask, v_mask = None, None
-        if mask is not None:
-            # 强制规定如果输入则对应三个mask
-            q_mask, v_mask = mask[0], mask[2]
-        # 线型变换
-        qw = self.q_dense(q)
-        kw = self.k_dense(k)
-        vw = self.v_dense(v)
-        # 形状变换
-        # 即使self.key_size != head_size， seq_len一致
-        qw = K.reshape(qw, (-1, K.shape(q)[1], self.heads, self.key_size))
-        kw = K.reshape(kw, (-1, K.shape(k)[1], self.heads, self.key_size))
-        vw = K.reshape(vw, (-1, K.shape(v)[1], self.heads, self.head_size))
-        # Attention
-        qkv_inputs = [qw, kw, vw] + inputs[3:]
-        qv_mask = [q_mask, v_mask]
-        o, a = self.pay_attention_to(qkv_inputs, qv_mask, **kwargs)
-        # 完成输出
-        o = K.reshape(o, (-1, K.shape(o)[1], self.head_size * self.heads))
-        o = self.o_dense(o)
-        # 返回结果
-        if self.return_attention_scores:
-            return [o, a]
-        else:
-            return o
-
-    def pay_attention_to(self, inputs, mask=None, **kwargs):
-        """实现标准的乘性多头注意力
-        单独实现可以方便子类定义不同形式的Attention
-
-        a_bias: 对attention矩阵的bias。
-                不同的attention bias对应不同的应用。
-        p_bias: 在attention里的位置偏置。
-                一般用来指定相对位置编码的种类。
-
-        parameters:
-        -----------
-        inputs: list
-            q, k, v + tensor
-        mask: list
-            q, v的mask
-
-        returns:
-        --------
-        o: tensor
-            shape = (batch_size, seq_len, heads, head_size)
-        a: tensor
-            shape = (
-        """
-        (qw, kw, vw), n = inputs[:3], 3
-        q_mask, v_mask = mask
-        a_bias, p_bias = kwargs.get('a_bias'), kwargs.get('p_bias')
-        # --------------------看input[3:]的数据维度含义-----------------------
-        if a_bias:
-            a_bias = inputs[n]
-            n += 1
-        if p_bias == 'rotary':
-            # 公式链接：https://spaces.ac.cn/archives/8265
-            # inputs[n]是Sinusoidal位置编码，θi=10000^(−2i/d)
-            cos_pos = K.repeat_elements(inputs[n][..., None, 1::2], 2, -1)
-            sin_pos = K.repeat_elements(inputs[n][..., None, ::2], 2, -1)
-            # 为了缓解稀疏空间浪费问题，采用两个列向量(q * S)pairwise相乘，在相加
-            qw2 = K.stack(-qw[..., 1::2], qw[..., ::2], 4)
-            qw2 = K.reshape(qw2, K.shape(qw))
-            qw = qw * cos_pos + qw2 * sin_pos
-            kw2 = K.stack(-kw[..., 1::2], kw[..., ::2], 4)
-            kw2 = K.reshape(kw2, K.shape(kw))
-            kw = kw * cos_pos + kw2 * sin_pos
-        # Attention
-        # d没了就是在d维度上累加，先将h转置到前面，然后批量地做('...jd,...dk->...,jk')
-        a = tf.einsum('bjhd,bkhd->bhjk', qw, kw)
-        # 处理位置编码
-        if p_bias == 'typical_relative':
-            position_bias = inputs[n]
-            #          WQ * Rij^T，公式中的xj被加和掉了。注意head紧跟在batch_size后面
-            # 注意position_bias没有batch_size维度，T5也是，那后面的k是啥
-            a = a + tf.einsum('bjhd,jkd->bhjk', qw, position_bias)
-        if p_bias == 'T5_relative':
-            position_bias = K.permute_dimensions(inputs[n], (2, 0, 1))
-            # 加上batch_size的维度，广播？？？？
-            a = a + K.expand_dims(position_bias, 0)
-        # Attention scale
-        if self.attention_scale:
-            a = a / self.key_size**0.5
-        if a_bias is not None:
-            a = a + a_bias
-        a = sequence_masking(a, v_mask, '-inf', -1)
-        A = K.softmax(a)
-        if self.attention_dropout:
-            A = Dropout(self.attention_dropout)(A)
-        # 完成输出
-        # 多一步转置，保证最后是(batch_size, seq_len, heads, head_size)
-        o = tf.einsum('bhjk,bkhd->bjhd', A, vw)
-        if p_bias == 'typical_relative':
-            o = o + tf.einsum('bhjk,jkd->bjhd', A, position_bias)
-        return o, a
-
-    def comput_output_shape(self, input_shape):
-        # -------------------确定下input_shape？？？？-------------------------------------
-        o_shape = (input_shape[0][0], input_shape[0][1], self.out_dim)
-        if self.return_attention_scores:
-            a_shape = (input_shape[0][0], self.heads, input_shape[0][1],input_shape[1][1])
-            return [o_shape, a_shape]
-        else:
-            return o_shape
-
-    def compute_mask(self, inputs, mask=None):
-        if mask is not None:
-            if self.return_attention_scores:
-                # -------------------干嘛用的，返回的应该是q_mask吧？？---------------------
-                return [mask[0], None]
-            else:
-                return mask[0]
-
-    def get_config(self):
-        config = {
-            'heads': self.heads,
-            'head_size': self.head_size,
-            'out_dim': self.out_dim,
-            'key_size': self.key_size,
-            'use_bias': self.use_bias,
-            'attention_scale': self.attention_scale,
-            'attention_dropout': self.attention_dropout,
-            'return_attention_scores': self.return_attention_scores,
-            'kernel_initializer': initializers.serialize(self.kernel_initializer)
-        }
-        base_config = super(MultiHeadAttention, self).get_config()
-        return dict(list(config.items()) + list(base_config.items()))
-
-
-# TODO(看上去即使有conds，只要没有scale和offset就跟普通LN一样啊？)
-class LayerNormalization(ScaleOffset):
-    """(cnditional) Layer Normalization
-    """
-    def __init__(
-        self,
-        zero_mean=True,
-        unit_variance=True,
-        epsilon=None,
-        **kwargs
-    ):
-        super(LayerNormalization, self).__init__(**kwargs)
-        self.zero_mean = zero_mean
-        self.unit_variance = unit_variance
-        self.epsilon = epsilon or 1e-12
-
-    @recompute_grad
-    def call(self, inputs):
-        """如果是Conditional LayerNormalization，则默认以list为输入，第二个是条件
-        """
-        if self.conditional:
-            inputs, conds = inputs
-
-        if self.zero_mean:
-            mean = K.mean(inputs, axis=-1, keepdims=True)
-            inputs = inputs - mean
-        if self.unit_variance:
-            variance = K.mean(K.square(inputs), axis=-1, keepdims=True)
-            inputs = inputs / K.sqrt(variance + self.epsilon)
-
-        if self.conditional:
-            inputs = [inputs, conds]
-
-        return super(LayerNormalization, self).call(inputs)
-
-    def get_config(self):
-        config = {
-            'zero_mean': self.zero_mean,
-            'unit_variance': self.unit_variance
-        }
-        base_config = super(LayerNormalization, self).get_config()
-        return dict(list(base_config.items()) + list(config.items()))
-
-
-class PositionEmbedding(Layer):
-    """定义可训练的位置Embedding
-    """
-    def __init__(
-        self,
-        input_dim,  # 预训练时的最大长度，bert=512
-        output_dim,
-        merge_mode='add',
-        hierarchical=None,
-        embeddings_initializer='zeros',
-        custom_position_ids=False,
-        **kwargs
-    ):
-        super(PositionEmbedding, self).__init__(**kwargs)
-        self.input_dim = input_dim
-        self.output_dim = output_dim
-        self.merge_mode = merge_mode
-        self.hierarchical = hierarchical
-        self.embeddings_initializer = initializers.get(embeddings_initializer)
-        self.custom_position_ids = custom_position_ids
-
-    def build(self, input_shape):
-        super(PositionEmbedding, self).build(input_shape)
-        self.embeddings = self.add_weight(
-            name='embedding',
-            shape=(self.input_dim, self.output_dim),
-            initializer=self.embeddings_initializer
-        )
-
-    def call(self, inputs):
-        """如果custom_position_ids，那么第二个输入为自定义的id
-        """
-        if self.custom_position_ids:
-            inputs, position_ids = inputs
-            if 'int' not in K.dtype(position_ids):
-                position_ids = K.cast(position_ids, 'int32')
-        else:
-            input_shape = K.shape(inputs)
-            batch_size, seq_len = input_shape[0], input_shape[1]
-            # [None]: (seq_len,) --> (1, seq_len)，广播
-            position_ids = K.arange(0, seq_len, dtype='int32')[None]
-
-        if self.hierarchical:
-            alpha = 0.4 if self.hierarchical is True else self.hierarchical
-            # 为了保证前self.input_dim维度(id // self.input_dim == 0)的embedding不变
-            embeddings = self.embeddings - alpha * self.embeddings[:1]
-            embeddings = embeddings / (1 - alpha)
-            embeddings_x = K.gather(embeddings, position_ids // self.input_dim)
-            embeddings_y = K.gather(embeddings, position_ids % self.input_dim)
-            embeddings = alpha * embeddings_x + (1 - alpha) * embeddings_y
-        else:
-            if self.custom_position_ids:
-                embeddings = K.gather(self.embeddings, position_ids)
-            else:
-                embeddings = self.embeddings[None, :seq_len]
-
-        if self.merge_mode == 'add':
-            return inputs + embeddings
-        elif self.merge_mode == 'mul':
-            return inputs * (embeddings + 1.0)
-        elif self.merge_mode == 'zero':
-            return embeddings
-        else:
-            if not self.custom_position_ids:
-                embeddings = K.tile(embeddings, [batch_size, 1, 1])
-            return K.concatenate([inputs, embeddings])
-
-    def compute_output_shape(self, input_shape):
-        if self.custom_position_ids:
-            input_shape = input_shape[0]
-
-        if self.merge_mode in ['add', 'mul', 'zero']:
-            return input_shape[:2] + (self.output_dim,)
-        else:
-            return input_shape[:2] + (input_shape[2] + self.output_dim,)
-
-    def get_config(self):
-        config = {
-            'input_dim': self.input_dim,
-            'output_dim': self.output_dim,
-            'merge_mode': self.merge_mode,
-            'hierarchical': self.hierarchical,
-            'embeddings_initializer':
-                initializers.serialize(self.embeddings_initializer),
-            'custom_position_ids': self.custom_position_ids,
-        }
-        base_config = super(PositionEmbedding, self).get_config()
-        return dict(list(base_config.items()) + list(config.items()))
-
-
-class FeedForward(Layer):
-    """FeedForward层
-    如果activation不是一个list，那么它就是两个Dense层叠加；否则第一个Dense层将会被替换成门控线性单元（Gated Linear Unit）
-    论文：https://arxiv.org/abs/2002.05202
-    """
-    def __init__(
-        self,
-        units,
-        activation='relu',
-        use_bias=True,
-        kernel_initializer='glorot_uniform',
-        **kwargs
-    ):
-        super(FeedForward, self).__init__(**kwargs)
-        self.units = units
-        if not isinstance(activation, list):
-            activation = [activation]
-        self.activation = [activations.get(act) for act in activation]
-        self.use_bias = use_bias
-        self.kernel_initializer = initializers.get(kernel_initializer)
-
-    @integerize_shape
-    def build(self, input_shape):
-        super(FeedForward, self).build(input_shape)
-        output_dim = input_shape[-1]
-        for i, activation in enumerate(self.activation):
-            i_dense = Dense(
-                units=self.units,
-                activation=activation,
-                use_bias=self.use_bias,
-                kernel_initializer=self.kernel_initializer
-            )
-            setattr(self, 'i%s_dense' % i, i_dense)
-
-        self.o_dense = Dense(
-            units=output_dim,
-            use_bias=self.use_bias,
-            kernel_initializer=self.kernel_initializer
-        )
-
-    @recompute_grad
-    def call(self, inputs):
-        # 第一个的激活函数不限制，但论文里面relu、gelu(Gaussian Error Linear Units)、Swish都可
-        x = self.i0_dense(inputs)
-        # 根据activations的数量自定义层数了
-        for i in range(1, len(self.activation)):
-            x = x * getattr(self, 'i%s_dense' % i)(inputs)
-        x = self.o_dense(x)
-        return x
-
-    def get_config(self):
-        config = {
-            'units': self.units,
-            'activation': [
-                activations.deserialize(act) for act in self.activation
-            ],
-            'use_bias': self.use_bias,
-            'kernel_initializer': initializers.deserialize(self.kernel_initializer),
-        }
-        base_config = super(FeedForward, self).get_config()
-        return dict(list(base_config.items()) + list(config.items()))
-
-
-class ConditionalRandomField(Layer):
-<<<<<<< HEAD
-    """
-=======
-    """纯Keras实现CRF层
-    CRF层本质上是一个带训练参数的loss计算层。
->>>>>>> 27688182
-    """
-    def __init__(self, lr_multiplier=1, **kwargs):
-        super(ConditionalRandomField, self).__init__(**kwargs)
-        self.lr_multiplier = lr_multiplier  # 当前层学习率的放大倍数
-
-    @integerize_shape
-    def build(self, input_shape):
-<<<<<<< HEAD
-        """
-        """
-=======
->>>>>>> 27688182
-        super(ConditionalRandomField, self).build(input_shape)
-        output_dim = input_shape[-1]
-        self._trans = self.add_weight(
-            name='trans',
-            shape=(output_dim, output_dim),
-            initializer='glorot_uniform'
-        )
-<<<<<<< HEAD
-        # 因为设置学习率是通过weight * lamb来实现的，所以weight的初始化要变为weight / lamb。
-        # TODO(搞清为什么初始化要除)
-=======
-        # https://spaces.ac.cn/archives/6418
-        # 因为设置学习率是通过weight * lamb来实现的，所以weight的初始化要变为weight / lamb。
-        # 初始化的值用来求偏导数的，见下面的target_score是用的self.trans，也就是正常的参数
-        # 前向计算时用正常的参数算出loss: L(λφ)，求导数时用缩小的: ∂L(λφ)/∂φ
->>>>>>> 27688182
-        if self.lr_multiplier != 1:
-            K.set_value(self._trans, K.eval(self._trans) / self.lr_multiplier)
-
-    @property
-    def trans(self):
-        if self.lr_multiplier != 1:
-            return self._trans * self.lr_multiplier
-        else:
-            return self._trans
-
-    def compute_mask(self, inputs, mask=None):
-        return None
-
-    def call(self, inputs, mask=None):
-<<<<<<< HEAD
-        # TODO(call函数调用，以及mask传参，如果是None，那padding部分呢)
-=======
-        # 也可以把下面的rnn计算过程放在call函数里面，最后loss就简单地相减就OK
-        # padding在dense_loss开始就通过y_true提取出来了
->>>>>>> 27688182
-        return sequence_masking(inputs, mask, '-inf', 1)
-
-    def target_score(self, y_true, y_pred):
-        # TODO(为啥一半用pred的，trans_score又完全用true的呢？)
-        point_score = tf.einsum('bni,bni->b', y_true, y_pred)
-        trans_score = tf.einsum(
-            # y_都是三维数据，虽然[]只有两个，就是默认前两个，也就是在时间步上的切片
-            # 1、bni,ij->bnj ==》 每一行保留的是该行元素转移到其他元素的概率
-            # 2、bnj,bnj->b  ==》 元素对应相乘累加，因为是[:, 1:]，所以是转移到该标签的概率
-<<<<<<< HEAD
-            'bni,ij,bnj->b', y_true[:, :-1], self._trans, y_true[:, 1:]
-=======
-            'bni,ij,bnj->b', y_true[:, :-1], self.trans, y_true[:, 1:]
->>>>>>> 27688182
-        )  # 标签转移得分
-        return point_score + trans_score
-
-    def log_norm_step(self, inputs, states):
-        """递归计算归一化因子，将tf_scan用递归实现，递归用K.rnn实现
-        要点：1、递归计算；2、用logsumexp避免溢出。
-
-        parameters:
-        -----------
-        inputs: tensor
-            没有归一化的得分，encoder输出[..., 1:]，提供point_scores，注意是每个时间步
-        states: tensor
-            初始状态，即hidden_state，随时间步更新。也就是encoder输出的第一个，提供trans的索引
-        """
-        inputs, mask = inputs[:, :-1], inputs[:, -1:]  # inputs size = (batch_size, output_dim)
-        states = K.expand_dims(states, 2)     # (batch_size, output_dim, 1)
-        trans = K.expand_dims(self.trans, 0)  # (1, output_dim, output_dim)
-        # 共有三维，所以axis=1就是纵向，第0个元素即0->0 + 1->0 + ...
-        outputs = tf.reduce_logsumexp(states + trans, axis=1)  # (batch_size, output_dim)
-<<<<<<< HEAD
-        # TODO(api学习：K.rnn的输入是不是已经取了每个时间步，即维度-1)
-=======
-        # 源码中for i in time_steps
-        # https://github.com/tensorflow/tensorflow/blob/v2.0.0/tensorflow/python/keras/backend.py#L3821-L4181
->>>>>>> 27688182
-        outputs = outputs + inputs
-        # TODO(states[:, :, 0]乘这个的目的是什么)
-        outputs = outputs * mask + (1 - mask) * states[:, :, 0]
-        return outputs, [outputs]
-
-    def dense_loss(self, y_true, y_pred):
-        """y_true需要是one_hot形式
-        """
-        # 导出mask并转换数据类型
-        # TODO(看y_true的padding部分，为什么这里是-1e6)
-        mask = K.all(K.greater(y_true, -1e6), axis=2, keepdims=True)
-        mask = K.cast(mask, K.floatx())
-        # 计算目标分数
-        y_true, y_pred = y_true * mask, y_pred * mask
-        target_score = self.target_score(y_true, y_pred)
-        # 递归计算log z
-<<<<<<< HEAD
-        # TODO([]的意义，注意参看cnn时间步数据的选取)
-        init_states = y_pred[:, 0]
-=======
-        # api要求：in a nested shape
-        init_states = [y_pred[:, 0]]
->>>>>>> 27688182
-        y_pred = K.concatenate([y_pred, mask], axis=2)
-        # 排除了初始时间步
-        input_length = K.int_shape(y_pred[:, 1:])[1]
-        log_norm, _, _ = K.rnn(
-            step_function=self.log_norm_step,
-            inputs=y_pred,
-            init_states=init_states,
-            input_length=input_length
-        )  # 最后一步的log z
-        log_norm = tf.reduce_logsumexp(log_norm, axis=1)  # 转为标量
-        # 计算损失 -log p
-        return log_norm - target_score
-
-    def sparse_loss(self, y_true, y_pred):
-        """y_true是整数型式，非one-hot，那么维度自然就少最后一个
-        """
-        # 重新明确shape和dtype，不是在这里就转了
-        y_true = K.reshape(y_true, K.shape(y_pred)[:-1])
-<<<<<<< HEAD
-        y_true = K.case(y_true, 'int32')  # K.one_hot api需要的是整数tensor
-=======
-        y_true = K.cast(y_true, 'int32')  # K.one_hot api需要的是整数tensor
->>>>>>> 27688182
-
-        y_true = K.one_hot(y_true, K.shape(self.trans)[0])
-        return self.dense_loss(y_true, y_pred)
-
-    def dense_accuracy(self, y_true, y_pred):
-        """训练过程中显示逐帧准确率的函数，排除了mask的影响
-        此处y_true需要是one hot形式
-        """
-        y_true = K.argmax(y_true, axis=2)
-        return self.sparse_accuracy(y_true, y_pred)
-
-    def sparse_accuracy(self, y_true, y_pred):
-        """训练过程中显示逐帧准确率的函数，排除了mask的影响
-        此处y_true需要是整数形式（非one hot）
-        """
-        # 导出mask并转换数据类型
-        mask = K.all(K.greater(y_pred, -1e6), axis=2)
-        mask = K.cast(mask, K.floatx())
-        # 重新明确y_true的shape和dtype
-        y_true = K.reshape(y_true, K.shape(y_pred)[:-1])
-        y_true = K.cast(y_true, 'int32')
-        # 逐标签取最大来粗略评测训练效果
-        y_pred = K.cast(K.argmax(y_pred, axis=2), 'int32')
-        isequal = K.cast(K.equal(y_true, y_pred), K.floatx())
-        return K.sum(isequal * mask) / K.sum(mask)
-
-    def get_config(self):
-        config = {
-            'lr_multiplier': self.lr_multiplier,
-        }
-        base_config = super(ConditionalRandomField, self).get_config()
-        return dict(list(base_config.items()) + list(config.items()))
-<<<<<<< HEAD
-
-
-
-
-
-
-
-
-
-
-
-
-
-
-
-
-
-
-
-
-
-        
-=======
->>>>>>> 27688182
-
-
-custom_objects = {
-    'Embedding': Embedding,
-    'ScaleOffset': ScaleOffset,
-    'Concatenate1D': Concatenate1D,
-    'MultiHeadAttention': MultiHeadAttention,
-    'LayerNormalization': LayerNormalization,
-    'PositionEmbedding': PositionEmbedding,
-    'FeedForward': FeedForward,
-    'ConditionalRandomField': ConditionalRandomField,
-}
-
-tf.keras.utils.get_custom_objects().update(custom_objects)
-
-
-if __name__ == '__main__':
+import numpy as np
+import tensorflow as tf
+import tensorflow.keras.backend as K
+from tensorflow.keras.layers import *
+from tensorflow.keras import initializers, activations
+
+from modules.backend import sequence_masking, recompute_grad, align
+
+
+def integerize_shape(func):
+    def convert(item):
+        if hasattr(item, '__iter__'):
+            return [convert(i) for i in item]
+        elif hasattr(item, 'value'):
+            return item.value
+        else:
+            return item
+
+    def new_func(self, input_shape):
+        input_shape = convert(input_shape)
+        return func(self, input_shape)
+
+    return new_func
+
+
+# 父类不能直接是Layer，即时导入了
+class Layer(tf.keras.layers.Layer):
+    def __init__(self, **kwargs):
+        super(Layer, self).__init__(**kwargs)
+        self.supports_masking = True  # 本项目的自定义层均可mask
+
+
+class Embedding(tf.keras.layers.Embedding):
+    """拓展Embedding层
+    """
+    def compute_mask(self, inputs, mask=None):
+        """为了适配T5，保证第一个token不被mask
+        """
+        if K.ndim(inputs) == 2:
+            super(Embedding, self).compute_mask(inputs, mask)
+            if mask is not None:
+                # 都是1
+                mask1 = K.ones_like(mask[:, :1], dtype='bool')
+                mask2 = mask[:, 1:]
+                return K.concatenate([mask1, mask2], 1)
+        else:
+            return mask
+
+    def call(self, inputs, mode='embedding'):
+        """新增mode参数，可以为embedding或者dense
+        embedding：普通Embedding层；dense：无bias的dense层
+        """
+        if mode == 'embedding':
+            return super(Embedding, self).call(inputs)
+        else:
+            # 父类build函数中add_weight
+            kernel = K.transpose(self.embeddings)
+            return K.dot(inputs, kernel)
+
+    def compute_output_shape(self, input_shape):
+        """关于判据，本来是通过缓存call时的mode参数来判断的，但是后来发现
+        Keras在使用compute_output_shape的时候不一定配套调用了call函数，
+        所以缓存的mode可能是不准的，因此只能出此下策。
+        """
+        if len(input_shape) == 2:
+            return super(Embedding, self).compute_output_shape(input_shape)
+        else:
+            return input_shape[:2] + (K.int_shape(self.embeddings)[0], )
+
+
+class ScaleOffset(Layer):
+    """简单的仿射变换层（最后一维乘上gamma向量并加上beta向量）
+    说明：1、具体操作为最后一维乘上gamma向量，并加上beta向量；
+         2、如果直接指定scale和offset，那么直接常数缩放和平移；
+         3、hidden_*系列参数仅为有条件输入时（conditional=True）使用，
+            用于通过外部条件控制beta和gamma。
+
+    使用：1、https://github.com/bojone/bert4keras/blob/master/examples/task_conditional_language_model.py
+         2、conditional(cond is not None) is not False --> inputs = [inputs, cond]在call函数中与inputs维度对齐
+         3、cond也就是build函数的输入之一，是Embedding子类，在apply_embedding函数中调用
+         4、cond_in的设置比较宽松，作为additional_input_layer，主要是相应的conds(Embedding层)的设置
+    """
+    def __init__(
+        self,
+        scale=True,
+        offset=True,
+        conditional=False,
+        hidden_units=None,
+        hidden_activation='linear',
+        hidden_initializer='glorot_uniform',
+        **kwargs
+    ):
+        super(ScaleOffset, self).__init__(**kwargs)
+        self.scale = scale
+        self.offset = offset
+        self.conditional = conditional
+        self.hidden_units = hidden_units
+        self.hidden_activation = activations.get(hidden_activation)
+        self.hidden_initializer = initializers.get(hidden_initializer)
+
+    @integerize_shape
+    def build(self, input_shape):
+        super(ScaleOffset, self).build(input_shape)
+
+        # Q：为什么有conditional的区别
+        # A：仿射变换的gamma、beta都是根据conds计算
+        if self.conditional:
+            input_shape = input_shape[0]
+
+        if self.offset is True:
+            self.beta = self.add_weight(
+                name='beta', shape=input_shape[-1], initializer='zeros'
+            )
+        if self.scale is True:
+            self.gamma = self.add_weight(
+                name='gamma', shape=input_shape[-1], initializer='ones'
+            )
+        if self.conditional:
+
+            if self.hidden_units is not None:
+                self.hidden_dense = Dense(
+                    units=self.hidden_units,
+                    activation=self.hidden_activation,
+                    use_bias=False,
+                    kernel_initializer=self.hidden_initializer
+                )
+
+            if self.offset is not False and self.offset is not None:
+                self.beta_dense = Dense(
+                    units=input_shape[-1],
+                    use_bias=False,
+                    kernel_initializer='zeros'
+                )
+            if self.scale is not False and self.scale is not None:
+                self.gamma_dense = Dense(
+                    units=input_shape[-1],
+                    use_bias=False,
+                    # ---------为啥又是0了？？--------
+                    kernel_initializer='zeros'
+                )
+
+    def compute_mask(self, inputs, mask=None):
+        # tf2.7源码：https://github.com/keras-team/keras/blob/v2.8.0/keras/engine/base_layer.py#L959-L979
+        # 区别是自定义的Layer都支持mask
+        if self.conditional:
+            return mask if mask is None else mask[0]
+        else:
+            return mask
+
+    @recompute_grad
+    def call(self, inputs):
+        if self.conditional:
+            inputs, conds = inputs
+            if self.hidden_units is not None:
+                conds = self.hidden_dense(conds)
+            conds = align(conds, [0, -1], K.ndim(inputs))
+
+        if self.scale is not False and self.scale is not None:
+            # 允许直接传入scale作为gamma向量
+            gamma = self.gamma if self.scale is True else self.scale
+            if self.conditional:
+                gamma = gamma + self.gamma_dense(conds)
+            inputs = inputs * gamma
+
+        if self.offset is not False and self.offset is not None:
+            beta = self.beta if self.offset is True else self.offset
+            if self.conditional:
+                beta = beta + self.beta_dense(conds)
+            inputs = inputs + beta
+
+        return inputs
+
+    def compute_output_shape(self, input_shape):
+        if self.conditional:
+            return input_shape[0]
+        else:
+            return input_shape
+
+    def get_config(self):
+        config = {
+            'scale': self.scale,
+            'offset': self.offset,
+            'conditional': self.conditional,
+            'hidden_units': self.hidden_units,
+            'hidden_activation': activations.serialize(self.hidden_activation),
+            'hidden_initializer': initializers.serialize(self.hidden_initializer),
+        }
+        base_config = super(ScaleOffset, self).get_config()
+        return dict(list(base_config.items()) + list(config.items()))
+
+
+class Concatenate1D(Layer):
+    """1维序列拼接层
+
+    避免有mask的序列与无mask序列拼接时出错
+    """
+    def call(self, inputs):
+        return K.concatenate(inputs, axis=1)
+
+    def compute_mask(self, inputs, mask=None):
+        """还不太清楚这个mask是干嘛的？？？？
+        """
+        if mask is not None:
+            masks = []
+            for i, m in enumerate(mask):
+                if m is None:
+                    # batch中第i个样本的seq_len
+                    m = K.ones_like(inputs[i][..., 0], dtype='bool')
+                masks.append(m)
+            return K.concatenate(masks, axis=1)
+
+    def compute_output_shape(self, input_shape):
+        # 所有tensor的维度都大于2？？？？
+        if all([shape[1] for shape in input_shape]):
+            seq_len = sum([shape[1] for shape in input_shape])
+            # 插在seq_len， dim之间干嘛的？？？？
+            return (input_shape[0][0], seq_len, input_shape[0][2])
+        else:
+            return (input_shape[0][0], None, input_shape[0][2])
+
+
+class MultiHeadAttention(Layer):
+    """多头注意力
+    """
+    def __init__(
+        self,
+        heads,
+        head_size,  # hidden_dim / heads？？
+        out_dim=None,
+        key_size=None,  # q, k 的dimension
+        use_bias=True,
+        attention_scale=True,
+        attention_dropout=None,
+        return_attention_scores=False,
+        kernel_initializer='glorot_uniform',
+        **kwargs
+    ):
+        super(MultiHeadAttention, self).__init__(**kwargs)
+        self.heads = heads
+        self.head_size = head_size
+        self.out_dim = out_dim or heads * head_size
+        self.key_size = key_size or head_size
+        self.use_bias = use_bias
+        self.attention_scale = attention_scale
+        self.attention_dropout = attention_dropout
+        self.return_attention_scores = return_attention_scores
+        self.kernel_initializer = initializers.get(kernel_initializer)
+
+    def build(self, input_shape):
+        super(MultiHeadAttention, self).build(input_shape)
+        self.q_dense = Dense(
+            units=self.key_size * self.heads,
+            use_bias=self.use_bias,
+            kernel_initializer=self.kernel_initializer
+        )
+        self.k_dense = Dense(
+            units=self.key_size * self.heads,
+            use_bias=self.use_bias,
+            kernel_initializer=self.kernel_initializer
+        )
+        self.v_dense = Dense(
+            units=self.head_size * self.heads,
+            use_bias=self.use_bias,
+            kernel_initializer=self.kernel_initializer
+        )
+        self.o_dense = Dense(
+            units=self.out_dim,
+            use_bias=self.use_bias,
+            kernel_initializer=self.kernel_initializer
+        )
+
+    # -------------待添加-----------------
+    @recompute_grad
+    def call(self, inputs, mask=None, **kwargs):
+        """实现多头注意力
+
+        q_mask: 对输入query序列的mask
+                主要将输出结果的padding部分置0
+        v_mask: 对输入value序列的mask
+                主要防止attention读取到padding的信息
+        """
+        # ---------检查输入--------------------
+        q, k,v = inputs[:3]
+        q_mask, v_mask = None, None
+        if mask is not None:
+            # 强制规定如果输入则对应三个mask
+            q_mask, v_mask = mask[0], mask[2]
+        # 线型变换
+        qw = self.q_dense(q)
+        kw = self.k_dense(k)
+        vw = self.v_dense(v)
+        # 形状变换
+        # 即使self.key_size != head_size， seq_len一致
+        qw = K.reshape(qw, (-1, K.shape(q)[1], self.heads, self.key_size))
+        kw = K.reshape(kw, (-1, K.shape(k)[1], self.heads, self.key_size))
+        vw = K.reshape(vw, (-1, K.shape(v)[1], self.heads, self.head_size))
+        # Attention
+        qkv_inputs = [qw, kw, vw] + inputs[3:]
+        qv_mask = [q_mask, v_mask]
+        o, a = self.pay_attention_to(qkv_inputs, qv_mask, **kwargs)
+        # 完成输出
+        o = K.reshape(o, (-1, K.shape(o)[1], self.head_size * self.heads))
+        o = self.o_dense(o)
+        # 返回结果
+        if self.return_attention_scores:
+            return [o, a]
+        else:
+            return o
+
+    def pay_attention_to(self, inputs, mask=None, **kwargs):
+        """实现标准的乘性多头注意力
+        单独实现可以方便子类定义不同形式的Attention
+
+        a_bias: 对attention矩阵的bias。
+                不同的attention bias对应不同的应用。
+        p_bias: 在attention里的位置偏置。
+                一般用来指定相对位置编码的种类。
+
+        parameters:
+        -----------
+        inputs: list
+            q, k, v + tensor
+        mask: list
+            q, v的mask
+
+        returns:
+        --------
+        o: tensor
+            shape = (batch_size, seq_len, heads, head_size)
+        a: tensor
+            shape = (
+        """
+        (qw, kw, vw), n = inputs[:3], 3
+        q_mask, v_mask = mask
+        a_bias, p_bias = kwargs.get('a_bias'), kwargs.get('p_bias')
+        # --------------------看input[3:]的数据维度含义-----------------------
+        if a_bias:
+            a_bias = inputs[n]
+            n += 1
+        if p_bias == 'rotary':
+            # 公式链接：https://spaces.ac.cn/archives/8265
+            # inputs[n]是Sinusoidal位置编码，θi=10000^(−2i/d)
+            cos_pos = K.repeat_elements(inputs[n][..., None, 1::2], 2, -1)
+            sin_pos = K.repeat_elements(inputs[n][..., None, ::2], 2, -1)
+            # 为了缓解稀疏空间浪费问题，采用两个列向量(q * S)pairwise相乘，在相加
+            qw2 = K.stack(-qw[..., 1::2], qw[..., ::2], 4)
+            qw2 = K.reshape(qw2, K.shape(qw))
+            qw = qw * cos_pos + qw2 * sin_pos
+            kw2 = K.stack(-kw[..., 1::2], kw[..., ::2], 4)
+            kw2 = K.reshape(kw2, K.shape(kw))
+            kw = kw * cos_pos + kw2 * sin_pos
+        # Attention
+        # d没了就是在d维度上累加，先将h转置到前面，然后批量地做('...jd,...dk->...,jk')
+        a = tf.einsum('bjhd,bkhd->bhjk', qw, kw)
+        # 处理位置编码
+        if p_bias == 'typical_relative':
+            position_bias = inputs[n]
+            #          WQ * Rij^T，公式中的xj被加和掉了。注意head紧跟在batch_size后面
+            # 注意position_bias没有batch_size维度，T5也是，那后面的k是啥
+            a = a + tf.einsum('bjhd,jkd->bhjk', qw, position_bias)
+        if p_bias == 'T5_relative':
+            position_bias = K.permute_dimensions(inputs[n], (2, 0, 1))
+            # 加上batch_size的维度，广播？？？？
+            a = a + K.expand_dims(position_bias, 0)
+        # Attention scale
+        if self.attention_scale:
+            a = a / self.key_size**0.5
+        if a_bias is not None:
+            a = a + a_bias
+        a = sequence_masking(a, v_mask, '-inf', -1)
+        A = K.softmax(a)
+        if self.attention_dropout:
+            A = Dropout(self.attention_dropout)(A)
+        # 完成输出
+        # 多一步转置，保证最后是(batch_size, seq_len, heads, head_size)
+        o = tf.einsum('bhjk,bkhd->bjhd', A, vw)
+        if p_bias == 'typical_relative':
+            o = o + tf.einsum('bhjk,jkd->bjhd', A, position_bias)
+        return o, a
+
+    def comput_output_shape(self, input_shape):
+        # -------------------确定下input_shape？？？？-------------------------------------
+        o_shape = (input_shape[0][0], input_shape[0][1], self.out_dim)
+        if self.return_attention_scores:
+            a_shape = (input_shape[0][0], self.heads, input_shape[0][1],input_shape[1][1])
+            return [o_shape, a_shape]
+        else:
+            return o_shape
+
+    def compute_mask(self, inputs, mask=None):
+        if mask is not None:
+            if self.return_attention_scores:
+                # -------------------干嘛用的，返回的应该是q_mask吧？？---------------------
+                return [mask[0], None]
+            else:
+                return mask[0]
+
+    def get_config(self):
+        config = {
+            'heads': self.heads,
+            'head_size': self.head_size,
+            'out_dim': self.out_dim,
+            'key_size': self.key_size,
+            'use_bias': self.use_bias,
+            'attention_scale': self.attention_scale,
+            'attention_dropout': self.attention_dropout,
+            'return_attention_scores': self.return_attention_scores,
+            'kernel_initializer': initializers.serialize(self.kernel_initializer)
+        }
+        base_config = super(MultiHeadAttention, self).get_config()
+        return dict(list(config.items()) + list(base_config.items()))
+
+
+# TODO(看上去即使有conds，只要没有scale和offset就跟普通LN一样啊？)
+class LayerNormalization(ScaleOffset):
+    """(cnditional) Layer Normalization
+    """
+    def __init__(
+        self,
+        zero_mean=True,
+        unit_variance=True,
+        epsilon=None,
+        **kwargs
+    ):
+        super(LayerNormalization, self).__init__(**kwargs)
+        self.zero_mean = zero_mean
+        self.unit_variance = unit_variance
+        self.epsilon = epsilon or 1e-12
+
+    @recompute_grad
+    def call(self, inputs):
+        """如果是Conditional LayerNormalization，则默认以list为输入，第二个是条件
+        """
+        if self.conditional:
+            inputs, conds = inputs
+
+        if self.zero_mean:
+            mean = K.mean(inputs, axis=-1, keepdims=True)
+            inputs = inputs - mean
+        if self.unit_variance:
+            variance = K.mean(K.square(inputs), axis=-1, keepdims=True)
+            inputs = inputs / K.sqrt(variance + self.epsilon)
+
+        if self.conditional:
+            inputs = [inputs, conds]
+
+        return super(LayerNormalization, self).call(inputs)
+
+    def get_config(self):
+        config = {
+            'zero_mean': self.zero_mean,
+            'unit_variance': self.unit_variance
+        }
+        base_config = super(LayerNormalization, self).get_config()
+        return dict(list(base_config.items()) + list(config.items()))
+
+
+class PositionEmbedding(Layer):
+    """定义可训练的位置Embedding
+    """
+    def __init__(
+        self,
+        input_dim,  # 预训练时的最大长度，bert=512
+        output_dim,
+        merge_mode='add',
+        hierarchical=None,
+        embeddings_initializer='zeros',
+        custom_position_ids=False,
+        **kwargs
+    ):
+        super(PositionEmbedding, self).__init__(**kwargs)
+        self.input_dim = input_dim
+        self.output_dim = output_dim
+        self.merge_mode = merge_mode
+        self.hierarchical = hierarchical
+        self.embeddings_initializer = initializers.get(embeddings_initializer)
+        self.custom_position_ids = custom_position_ids
+
+    def build(self, input_shape):
+        super(PositionEmbedding, self).build(input_shape)
+        self.embeddings = self.add_weight(
+            name='embedding',
+            shape=(self.input_dim, self.output_dim),
+            initializer=self.embeddings_initializer
+        )
+
+    def call(self, inputs):
+        """如果custom_position_ids，那么第二个输入为自定义的id
+        """
+        if self.custom_position_ids:
+            inputs, position_ids = inputs
+            if 'int' not in K.dtype(position_ids):
+                position_ids = K.cast(position_ids, 'int32')
+        else:
+            input_shape = K.shape(inputs)
+            batch_size, seq_len = input_shape[0], input_shape[1]
+            # [None]: (seq_len,) --> (1, seq_len)，广播
+            position_ids = K.arange(0, seq_len, dtype='int32')[None]
+
+        if self.hierarchical:
+            alpha = 0.4 if self.hierarchical is True else self.hierarchical
+            # 为了保证前self.input_dim维度(id // self.input_dim == 0)的embedding不变
+            embeddings = self.embeddings - alpha * self.embeddings[:1]
+            embeddings = embeddings / (1 - alpha)
+            embeddings_x = K.gather(embeddings, position_ids // self.input_dim)
+            embeddings_y = K.gather(embeddings, position_ids % self.input_dim)
+            embeddings = alpha * embeddings_x + (1 - alpha) * embeddings_y
+        else:
+            if self.custom_position_ids:
+                embeddings = K.gather(self.embeddings, position_ids)
+            else:
+                embeddings = self.embeddings[None, :seq_len]
+
+        if self.merge_mode == 'add':
+            return inputs + embeddings
+        elif self.merge_mode == 'mul':
+            return inputs * (embeddings + 1.0)
+        elif self.merge_mode == 'zero':
+            return embeddings
+        else:
+            if not self.custom_position_ids:
+                embeddings = K.tile(embeddings, [batch_size, 1, 1])
+            return K.concatenate([inputs, embeddings])
+
+    def compute_output_shape(self, input_shape):
+        if self.custom_position_ids:
+            input_shape = input_shape[0]
+
+        if self.merge_mode in ['add', 'mul', 'zero']:
+            return input_shape[:2] + (self.output_dim,)
+        else:
+            return input_shape[:2] + (input_shape[2] + self.output_dim,)
+
+    def get_config(self):
+        config = {
+            'input_dim': self.input_dim,
+            'output_dim': self.output_dim,
+            'merge_mode': self.merge_mode,
+            'hierarchical': self.hierarchical,
+            'embeddings_initializer':
+                initializers.serialize(self.embeddings_initializer),
+            'custom_position_ids': self.custom_position_ids,
+        }
+        base_config = super(PositionEmbedding, self).get_config()
+        return dict(list(base_config.items()) + list(config.items()))
+
+
+class FeedForward(Layer):
+    """FeedForward层
+    如果activation不是一个list，那么它就是两个Dense层叠加；否则第一个Dense层将会被替换成门控线性单元（Gated Linear Unit）
+    论文：https://arxiv.org/abs/2002.05202
+    """
+    def __init__(
+        self,
+        units,
+        activation='relu',
+        use_bias=True,
+        kernel_initializer='glorot_uniform',
+        **kwargs
+    ):
+        super(FeedForward, self).__init__(**kwargs)
+        self.units = units
+        if not isinstance(activation, list):
+            activation = [activation]
+        self.activation = [activations.get(act) for act in activation]
+        self.use_bias = use_bias
+        self.kernel_initializer = initializers.get(kernel_initializer)
+
+    @integerize_shape
+    def build(self, input_shape):
+        super(FeedForward, self).build(input_shape)
+        output_dim = input_shape[-1]
+        for i, activation in enumerate(self.activation):
+            i_dense = Dense(
+                units=self.units,
+                activation=activation,
+                use_bias=self.use_bias,
+                kernel_initializer=self.kernel_initializer
+            )
+            setattr(self, 'i%s_dense' % i, i_dense)
+
+        self.o_dense = Dense(
+            units=output_dim,
+            use_bias=self.use_bias,
+            kernel_initializer=self.kernel_initializer
+        )
+
+    @recompute_grad
+    def call(self, inputs):
+        # 第一个的激活函数不限制，但论文里面relu、gelu(Gaussian Error Linear Units)、Swish都可
+        x = self.i0_dense(inputs)
+        # 根据activations的数量自定义层数了
+        for i in range(1, len(self.activation)):
+            x = x * getattr(self, 'i%s_dense' % i)(inputs)
+        x = self.o_dense(x)
+        return x
+
+    def get_config(self):
+        config = {
+            'units': self.units,
+            'activation': [
+                activations.deserialize(act) for act in self.activation
+            ],
+            'use_bias': self.use_bias,
+            'kernel_initializer': initializers.deserialize(self.kernel_initializer),
+        }
+        base_config = super(FeedForward, self).get_config()
+        return dict(list(base_config.items()) + list(config.items()))
+
+
+class ConditionalRandomField(Layer):
+    """纯Keras实现CRF层
+    CRF层本质上是一个带训练参数的loss计算层。
+    """
+    def __init__(self, lr_multiplier=1, **kwargs):
+        super(ConditionalRandomField, self).__init__(**kwargs)
+        self.lr_multiplier = lr_multiplier  # 当前层学习率的放大倍数
+
+    @integerize_shape
+    def build(self, input_shape):
+        super(ConditionalRandomField, self).build(input_shape)
+        output_dim = input_shape[-1]
+        self._trans = self.add_weight(
+            name='trans',
+            shape=(output_dim, output_dim),
+            initializer='glorot_uniform'
+        )
+        # 因为设置学习率是通过weight * lamb来实现的，所以weight的初始化要变为weight / lamb。
+        # TODO(搞清为什么初始化要除)
+        # https://spaces.ac.cn/archives/6418
+        # 因为设置学习率是通过weight * lamb来实现的，所以weight的初始化要变为weight / lamb。
+        # 初始化的值用来求偏导数的，见下面的target_score是用的self.trans，也就是正常的参数
+        # 前向计算时用正常的参数算出loss: L(λφ)，求导数时用缩小的: ∂L(λφ)/∂φ
+        if self.lr_multiplier != 1:
+            K.set_value(self._trans, K.eval(self._trans) / self.lr_multiplier)
+
+    @property
+    def trans(self):
+        if self.lr_multiplier != 1:
+            return self._trans * self.lr_multiplier
+        else:
+            return self._trans
+
+    def compute_mask(self, inputs, mask=None):
+        return None
+
+    def call(self, inputs, mask=None):
+        # TODO(call函数调用，以及mask传参，如果是None，那padding部分呢)
+        # 也可以把下面的rnn计算过程放在call函数里面，最后loss就简单地相减就OK
+        # padding在dense_loss开始就通过y_true提取出来了
+        return sequence_masking(inputs, mask, '-inf', 1)
+
+    def target_score(self, y_true, y_pred):
+        # TODO(为啥一半用pred的，trans_score又完全用true的呢？)
+        point_score = tf.einsum('bni,bni->b', y_true, y_pred)
+        trans_score = tf.einsum(
+            # y_都是三维数据，虽然[]只有两个，就是默认前两个，也就是在时间步上的切片
+            # 1、bni,ij->bnj ==》 每一行保留的是该行元素转移到其他元素的概率
+            # 2、bnj,bnj->b  ==》 元素对应相乘累加，因为是[:, 1:]，所以是转移到该标签的概率
+            'bni,ij,bnj->b', y_true[:, :-1], self._trans, y_true[:, 1:]
+        )  # 标签转移得分
+        return point_score + trans_score
+
+    def log_norm_step(self, inputs, states):
+        """递归计算归一化因子，将tf_scan用递归实现，递归用K.rnn实现
+        要点：1、递归计算；2、用logsumexp避免溢出。
+
+        parameters:
+        -----------
+        inputs: tensor
+            没有归一化的得分，encoder输出[..., 1:]，提供point_scores，注意是每个时间步
+        states: tensor
+            初始状态，即hidden_state，随时间步更新。也就是encoder输出的第一个，提供trans的索引
+        """
+        inputs, mask = inputs[:, :-1], inputs[:, -1:]  # inputs size = (batch_size, output_dim)
+        states = K.expand_dims(states, 2)     # (batch_size, output_dim, 1)
+        trans = K.expand_dims(self.trans, 0)  # (1, output_dim, output_dim)
+        # 共有三维，所以axis=1就是纵向，第0个元素即0->0 + 1->0 + ...
+        outputs = tf.reduce_logsumexp(states + trans, axis=1)  # (batch_size, output_dim)
+        # TODO(api学习：K.rnn的输入是不是已经取了每个时间步，即维度-1)
+        # 源码中for i in time_steps
+        # https://github.com/tensorflow/tensorflow/blob/v2.0.0/tensorflow/python/keras/backend.py#L3821-L4181
+        outputs = outputs + inputs
+        # TODO(states[:, :, 0]乘这个的目的是什么)
+        outputs = outputs * mask + (1 - mask) * states[:, :, 0]
+        return outputs, [outputs]
+
+    def dense_loss(self, y_true, y_pred):
+        """y_true需要是one_hot形式
+        """
+        # 导出mask并转换数据类型
+        # TODO(看y_true的padding部分，为什么这里是-1e6)
+        mask = K.all(K.greater(y_true, -1e6), axis=2, keepdims=True)
+        mask = K.cast(mask, K.floatx())
+        # 计算目标分数
+        y_true, y_pred = y_true * mask, y_pred * mask
+        target_score = self.target_score(y_true, y_pred)
+        # 递归计算log z
+        # TODO([]的意义，注意参看cnn时间步数据的选取)
+        # api要求：in a nested shape
+        init_states = [y_pred[:, 0]]
+        y_pred = K.concatenate([y_pred, mask], axis=2)
+        # 排除了初始时间步
+        input_length = K.int_shape(y_pred[:, 1:])[1]
+        log_norm, _, _ = K.rnn(
+            step_function=self.log_norm_step,
+            inputs=y_pred,
+            init_states=init_states,
+            input_length=input_length
+        )  # 最后一步的log z
+        log_norm = tf.reduce_logsumexp(log_norm, axis=1)  # 转为标量
+        # 计算损失 -log p
+        return log_norm - target_score
+
+    def sparse_loss(self, y_true, y_pred):
+        """y_true是整数型式，非one-hot，那么维度自然就少最后一个
+        """
+        # 重新明确shape和dtype，不是在这里就转了
+        y_true = K.reshape(y_true, K.shape(y_pred)[:-1])
+        y_true = K.cast(y_true, 'int32')  # K.one_hot api需要的是整数tensor
+
+        y_true = K.one_hot(y_true, K.shape(self.trans)[0])
+        return self.dense_loss(y_true, y_pred)
+
+    def dense_accuracy(self, y_true, y_pred):
+        """训练过程中显示逐帧准确率的函数，排除了mask的影响
+        此处y_true需要是one hot形式
+        """
+        y_true = K.argmax(y_true, axis=2)
+        return self.sparse_accuracy(y_true, y_pred)
+
+    def sparse_accuracy(self, y_true, y_pred):
+        """训练过程中显示逐帧准确率的函数，排除了mask的影响
+        此处y_true需要是整数形式（非one hot）
+        """
+        # 导出mask并转换数据类型
+        mask = K.all(K.greater(y_pred, -1e6), axis=2)
+        mask = K.cast(mask, K.floatx())
+        # 重新明确y_true的shape和dtype
+        y_true = K.reshape(y_true, K.shape(y_pred)[:-1])
+        y_true = K.cast(y_true, 'int32')
+        # 逐标签取最大来粗略评测训练效果
+        y_pred = K.cast(K.argmax(y_pred, axis=2), 'int32')
+        isequal = K.cast(K.equal(y_true, y_pred), K.floatx())
+        return K.sum(isequal * mask) / K.sum(mask)
+
+    def get_config(self):
+        config = {
+            'lr_multiplier': self.lr_multiplier,
+        }
+        base_config = super(ConditionalRandomField, self).get_config()
+        return dict(list(base_config.items()) + list(config.items()))
+
+
+
+custom_objects = {
+    'Embedding': Embedding,
+    'ScaleOffset': ScaleOffset,
+    'Concatenate1D': Concatenate1D,
+    'MultiHeadAttention': MultiHeadAttention,
+    'LayerNormalization': LayerNormalization,
+    'PositionEmbedding': PositionEmbedding,
+    'FeedForward': FeedForward,
+    'ConditionalRandomField': ConditionalRandomField,
+}
+
+tf.keras.utils.get_custom_objects().update(custom_objects)
+
+
+if __name__ == '__main__':
     pass